--- conflicted
+++ resolved
@@ -66,13 +66,9 @@
               <a href="https://github.com/coral-project">
                 <span data-uk-icon="icon: github; ratio:0.8"></span></a>
                 <span class="uk-padding-small">&bullet;</span>
-<<<<<<< HEAD
               <a href="{{ '/legal.html' | relative_url }}">Impressum / Kontakt / Disclaimer</a>
-=======
-              <a href="{{ '/legal.html' | relative_url }}">Impressum / Terms / Privacy</a>
               <span class="uk-padding-small">&bullet;</span>
                 {%- include lang-switcher.html -%}
->>>>>>> 723982ff
             </div>
         </div>
     </div>
